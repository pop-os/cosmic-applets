<?xml version="1.0" encoding="UTF-8"?>
<component type="desktop-application">
  <id>com.system76.CosmicApplets</id>
  <metadata_license>CC0-1.0</metadata_license>
  <project_license>GPL-3.0-only</project_license>
  <project_group>COSMIC</project_group>
  <developer_name>System76</developer_name>
  <update_contact>ashley@system76.com</update_contact>
  <url type="homepage">https://github.com/pop-os/cosmic-applets</url>
  <url type="bugtracker">https://github.com/pop-os/cosmic-applets</url>
  <name>COSMIC Applets</name>
  <name xml:lang="ar">بريمجات COSMIC</name>
  <name xml:lang="pl">Aplety COSMIC</name>
  <name xml:lang="pt_BR">Miniaplicativos</name>
  <name xml:lang="pt">Miniaplicativos</name>
  <name xml:lang="hu">COSMIC Kisalkalmazások</name>
<<<<<<< HEAD
  <name xml:lang="ru">Мини-приложения COSMIC</name>
=======
  <name xml:lang="sk">Aplety COSMIC</name>
  <name xml:lang="es">Applets COSMIC</name>
>>>>>>> 2dba07fc
  <summary>Applets for the COSMIC panel</summary>
  <summary xml:lang="ar">بريمجات للوحة COSMIC</summary>
  <summary xml:lang="pl">Aplety dla panelu COSMIC</summary>
  <summary xml:lang="pt_BR">Miniaplicativos para o painel do COSMIC</summary>
  <summary xml:lang="pt">Miniaplicativos para o painel do COSMIC</summary>
  <summary xml:lang="hu">Kisalkalmazások a COSMIC panelhez</summary>
  <summary xml:lang="nl">Applets voor het paneel van COSMIC</summary>
  <summary xml:lang="de">Applets für das COSMIC-Panel</summary>
<<<<<<< HEAD
  <summary xml:lang="ru">Мини-приложения для панели COSMIC</summary>
=======
  <summary xml:lang="sk">Aplety pre panel COSMIC</summary>
  <summary xml:lang="es">Applets para el panel de COSMIC</summary>
>>>>>>> 2dba07fc
  <description>
    <p>Applets for the COSMIC panel</p>
    <p xml:lang="ar">بريمجات للوحة COSMIC</p>
    <p xml:lang="pl">Aplety dla panelu COSMIC</p>
    <p xml:lang="pt_BR">Miniaplicativos para o painel do COSMIC</p>
    <p xml:lang="pt">Miniaplicativos para o painel do COSMIC</p>
    <p xml:lang="hu">Kisalkalmazások a COSMIC panelhez</p>
    <p xml:lang="nl">Applets voor het paneel van COSMIC</p>
    <p xml:lang="de">Applets für das COSMIC-Panel</p>
<<<<<<< HEAD
    <p xml:lang="ru">Мини-приложения для панели COSMIC</summary>
=======
    <p xml:lang="sk">Aplety pre panel COSMIC</p>
    <p xml:lang="es">Applets para el panel de COSMIC</p>
>>>>>>> 2dba07fc
  </description>
  <launchable type="desktop-id">com.system76.CosmicAppletAppList.desktop</launchable>
  <launchable type="desktop-id">com.system76.CosmicAppletAudio.desktop</launchable>
  <launchable type="desktop-id">com.system76.CosmicAppletBattery.desktop</launchable>
  <launchable type="desktop-id">com.system76.CosmicAppletBluetooth.desktop</launchable>
  <launchable type="desktop-id">com.system76.CosmicAppletInputSources.desktop</launchable>
  <launchable type="desktop-id">com.system76.CosmicAppletMinimize.desktop</launchable>
  <launchable type="desktop-id">com.system76.CosmicAppletNetwork.desktop</launchable>
  <launchable type="desktop-id">com.system76.CosmicAppletNotifications.desktop</launchable>
  <launchable type="desktop-id">com.system76.CosmicAppletPower.desktop</launchable>
  <launchable type="desktop-id">com.system76.CosmicAppletStatusArea.desktop</launchable>
  <launchable type="desktop-id">com.system76.CosmicAppletTiling.desktop</launchable>
  <launchable type="desktop-id">com.system76.CosmicAppletTime.desktop</launchable>
  <launchable type="desktop-id">com.system76.CosmicAppletWorkspaces.desktop</launchable>
  <launchable type="desktop-id">com.system76.CosmicAppletAppButton.desktop</launchable>
  <launchable type="desktop-id">com.system76.CosmicAppletWorkspacesButton.desktop</launchable>
  <launchable type="desktop-id">com.system76.CosmicAppletLauncherButton.desktop</launchable>
  <launchable type="desktop-id">com.system76.CosmicApplet.desktop</launchable>
  <icon type="remote" width="256" height="256">
    https://raw.githubusercontent.com/pop-os/cosmic-applets/master/cosmic-app-list/data/icons/scalable/apps/com.system76.CosmicAppList.svg</icon>
  <screenshots>
  </screenshots>
  <provides>
    <id>com.system76.CosmicApplet</id>
    <mimetypes>
      <mimetype>text/plain</mimetype>
    </mimetypes>
    <binaries>
      <binary>cosmic-app-list</binary>
      <binary>cosmic-applet-audio</binary>
      <binary>cosmic-applet-battery</binary>
      <binary>cosmic-applet-bluetooth</binary>
      <binary>cosmic-applet-cosmic-panel-button</binary>
      <binary>cosmic-applet-input-sources</binary>
      <binary>cosmic-applet-minimize</binary>
      <binary>cosmic-applet-network</binary>
      <binary>cosmic-applet-notifications</binary>
      <binary>cosmic-applet-power</binary>
      <binary>cosmic-applet-status-area</binary>
      <binary>cosmic-applet-tiling</binary>
      <binary>cosmic-applet-time</binary>
      <binary>cosmic-applet-workspaces</binary>
    </binaries>
  </provides>
</component><|MERGE_RESOLUTION|>--- conflicted
+++ resolved
@@ -14,12 +14,9 @@
   <name xml:lang="pt_BR">Miniaplicativos</name>
   <name xml:lang="pt">Miniaplicativos</name>
   <name xml:lang="hu">COSMIC Kisalkalmazások</name>
-<<<<<<< HEAD
   <name xml:lang="ru">Мини-приложения COSMIC</name>
-=======
   <name xml:lang="sk">Aplety COSMIC</name>
   <name xml:lang="es">Applets COSMIC</name>
->>>>>>> 2dba07fc
   <summary>Applets for the COSMIC panel</summary>
   <summary xml:lang="ar">بريمجات للوحة COSMIC</summary>
   <summary xml:lang="pl">Aplety dla panelu COSMIC</summary>
@@ -28,12 +25,9 @@
   <summary xml:lang="hu">Kisalkalmazások a COSMIC panelhez</summary>
   <summary xml:lang="nl">Applets voor het paneel van COSMIC</summary>
   <summary xml:lang="de">Applets für das COSMIC-Panel</summary>
-<<<<<<< HEAD
   <summary xml:lang="ru">Мини-приложения для панели COSMIC</summary>
-=======
   <summary xml:lang="sk">Aplety pre panel COSMIC</summary>
   <summary xml:lang="es">Applets para el panel de COSMIC</summary>
->>>>>>> 2dba07fc
   <description>
     <p>Applets for the COSMIC panel</p>
     <p xml:lang="ar">بريمجات للوحة COSMIC</p>
@@ -43,12 +37,9 @@
     <p xml:lang="hu">Kisalkalmazások a COSMIC panelhez</p>
     <p xml:lang="nl">Applets voor het paneel van COSMIC</p>
     <p xml:lang="de">Applets für das COSMIC-Panel</p>
-<<<<<<< HEAD
     <p xml:lang="ru">Мини-приложения для панели COSMIC</summary>
-=======
     <p xml:lang="sk">Aplety pre panel COSMIC</p>
     <p xml:lang="es">Applets para el panel de COSMIC</p>
->>>>>>> 2dba07fc
   </description>
   <launchable type="desktop-id">com.system76.CosmicAppletAppList.desktop</launchable>
   <launchable type="desktop-id">com.system76.CosmicAppletAudio.desktop</launchable>
