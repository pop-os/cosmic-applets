<?xml version="1.0" encoding="UTF-8"?>
<component type="desktop-application">
  <id>com.system76.CosmicApplets</id>
  <metadata_license>CC0-1.0</metadata_license>
  <project_license>GPL-3.0-only</project_license>
  <project_group>COSMIC</project_group>
  <developer_name>System76</developer_name>
  <update_contact>ashley@system76.com</update_contact>
  <url type="homepage">https://github.com/pop-os/cosmic-applets</url>
  <url type="bugtracker">https://github.com/pop-os/cosmic-applets</url>
  <name>COSMIC Applets</name>
  <name xml:lang="ar">بريمجات COSMIC</name>
  <name xml:lang="cs">Applety COSMIC</name>
  <name xml:lang="pl">Aplety COSMIC</name>
  <name xml:lang="bg">Графични обекти за COSMIC</name>
  <name xml:lang="pt_BR">Miniaplicativos</name>
  <name xml:lang="pt">Miniaplicativos</name>
  <name xml:lang="hu">COSMIC Kisalkalmazások</name>
  <name xml:lang="sk">Aplety COSMIC</name>
  <name xml:lang="es">Applets COSMIC</name>
  <name xml:lang="sv">COSMIC Miniprogram</name>
  <summary>Applets for the COSMIC panel</summary>
<<<<<<< HEAD
  <summary xml:lang="bg">Графични обекти за панела на COSMIC</summary>
=======
  <summary xml:lang="ar">بريمجات للوحة COSMIC</summary>
  <summary xml:lang="cs">Applety pro panel COSMIC</summary>
>>>>>>> bd98de82
  <summary xml:lang="pl">Aplety dla panelu COSMIC</summary>
  <summary xml:lang="pt_BR">Miniaplicativos para o painel do COSMIC</summary>
  <summary xml:lang="pt">Miniaplicativos para o painel do COSMIC</summary>
  <summary xml:lang="hu">Kisalkalmazások a COSMIC panelhez</summary>
  <summary xml:lang="nl">Applets voor het paneel van COSMIC</summary>
  <summary xml:lang="de">Applets für das COSMIC-Panel</summary>
  <summary xml:lang="sk">Aplety pre panel COSMIC</summary>
  <summary xml:lang="es">Applets para el panel de COSMIC</summary>
  <summary xml:lang="sv">Miniprogram för COSMIC-panelen</summary>
  <description>
    <p>Applets for the COSMIC panel</p>
<<<<<<< HEAD
    <p xml:lang="bg">Графични обекти за панела на COSMIC</p>
=======
    <p xml:lang="ar">بريمجات للوحة COSMIC</p>
    <p xml:lang="cs">Applety pro panel COSMIC</p>
>>>>>>> bd98de82
    <p xml:lang="pl">Aplety dla panelu COSMIC</p>
    <p xml:lang="pt_BR">Miniaplicativos para o painel do COSMIC</p>
    <p xml:lang="pt">Miniaplicativos para o painel do COSMIC</p>
    <p xml:lang="hu">Kisalkalmazások a COSMIC panelhez</p>
    <p xml:lang="nl">Applets voor het paneel van COSMIC</p>
    <p xml:lang="de">Applets für das COSMIC-Panel</p>
    <p xml:lang="sk">Aplety pre panel COSMIC</p>
    <p xml:lang="es">Applets para el panel de COSMIC</p>
    <p xml:lang="sv">Miniprogram för COSMIC-panelen</p>
  </description>
  <launchable type="desktop-id">com.system76.CosmicAppletAppList.desktop</launchable>
  <launchable type="desktop-id">com.system76.CosmicAppletAudio.desktop</launchable>
  <launchable type="desktop-id">com.system76.CosmicAppletBattery.desktop</launchable>
  <launchable type="desktop-id">com.system76.CosmicAppletBluetooth.desktop</launchable>
  <launchable type="desktop-id">com.system76.CosmicAppletInputSources.desktop</launchable>
  <launchable type="desktop-id">com.system76.CosmicAppletMinimize.desktop</launchable>
  <launchable type="desktop-id">com.system76.CosmicAppletNetwork.desktop</launchable>
  <launchable type="desktop-id">com.system76.CosmicAppletNotifications.desktop</launchable>
  <launchable type="desktop-id">com.system76.CosmicAppletPower.desktop</launchable>
  <launchable type="desktop-id">com.system76.CosmicAppletStatusArea.desktop</launchable>
  <launchable type="desktop-id">com.system76.CosmicAppletTiling.desktop</launchable>
  <launchable type="desktop-id">com.system76.CosmicAppletTime.desktop</launchable>
  <launchable type="desktop-id">com.system76.CosmicAppletWorkspaces.desktop</launchable>
  <launchable type="desktop-id">com.system76.CosmicAppletAppButton.desktop</launchable>
  <launchable type="desktop-id">com.system76.CosmicAppletWorkspacesButton.desktop</launchable>
  <launchable type="desktop-id">com.system76.CosmicAppletLauncherButton.desktop</launchable>
  <launchable type="desktop-id">com.system76.CosmicApplet.desktop</launchable>
  <icon type="remote" width="256" height="256">
    https://raw.githubusercontent.com/pop-os/cosmic-applets/master/cosmic-app-list/data/icons/scalable/apps/com.system76.CosmicAppList.svg</icon>
  <screenshots>
  </screenshots>
  <provides>
    <id>com.system76.CosmicApplet</id>
    <mimetypes>
      <mimetype>text/plain</mimetype>
    </mimetypes>
    <binaries>
      <binary>cosmic-app-list</binary>
      <binary>cosmic-applet-audio</binary>
      <binary>cosmic-applet-battery</binary>
      <binary>cosmic-applet-bluetooth</binary>
      <binary>cosmic-applet-cosmic-panel-button</binary>
      <binary>cosmic-applet-input-sources</binary>
      <binary>cosmic-applet-minimize</binary>
      <binary>cosmic-applet-network</binary>
      <binary>cosmic-applet-notifications</binary>
      <binary>cosmic-applet-power</binary>
      <binary>cosmic-applet-status-area</binary>
      <binary>cosmic-applet-tiling</binary>
      <binary>cosmic-applet-time</binary>
      <binary>cosmic-applet-workspaces</binary>
    </binaries>
  </provides>
</component><|MERGE_RESOLUTION|>--- conflicted
+++ resolved
@@ -20,12 +20,9 @@
   <name xml:lang="es">Applets COSMIC</name>
   <name xml:lang="sv">COSMIC Miniprogram</name>
   <summary>Applets for the COSMIC panel</summary>
-<<<<<<< HEAD
   <summary xml:lang="bg">Графични обекти за панела на COSMIC</summary>
-=======
   <summary xml:lang="ar">بريمجات للوحة COSMIC</summary>
   <summary xml:lang="cs">Applety pro panel COSMIC</summary>
->>>>>>> bd98de82
   <summary xml:lang="pl">Aplety dla panelu COSMIC</summary>
   <summary xml:lang="pt_BR">Miniaplicativos para o painel do COSMIC</summary>
   <summary xml:lang="pt">Miniaplicativos para o painel do COSMIC</summary>
@@ -37,12 +34,9 @@
   <summary xml:lang="sv">Miniprogram för COSMIC-panelen</summary>
   <description>
     <p>Applets for the COSMIC panel</p>
-<<<<<<< HEAD
     <p xml:lang="bg">Графични обекти за панела на COSMIC</p>
-=======
     <p xml:lang="ar">بريمجات للوحة COSMIC</p>
     <p xml:lang="cs">Applety pro panel COSMIC</p>
->>>>>>> bd98de82
     <p xml:lang="pl">Aplety dla panelu COSMIC</p>
     <p xml:lang="pt_BR">Miniaplicativos para o painel do COSMIC</p>
     <p xml:lang="pt">Miniaplicativos para o painel do COSMIC</p>
