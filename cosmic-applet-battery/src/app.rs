--- conflicted
+++ resolved
@@ -501,7 +501,6 @@
         Task::none()
     }
 
-<<<<<<< HEAD
     fn view(&self) -> Element<Message> {
         let Spacing { space_xs, .. } = theme::active().cosmic().spacing;
 
@@ -541,13 +540,6 @@
         };
 
         let btn = button::custom(btn_content)
-=======
-    fn view(&self) -> Element<'_, Message> {
-        let btn = self
-            .core
-            .applet
-            .icon_button(&self.icon_name)
->>>>>>> 0c3e3c86
             .on_press_down(Message::TogglePopup)
             .class(Button::AppletIcon)
             .padding(applet_padding)
