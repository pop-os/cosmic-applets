--- conflicted
+++ resolved
@@ -981,43 +981,23 @@
                         .spacing(12),
                     );
                     content = content.push(id);
-<<<<<<< HEAD
                     let enter_password_col = column![
                         text::body(fl!("enter-password")),
-                        text_input("", password)
-                            .on_input(Message::Password)
-                            .on_paste(Message::Password)
-                            .on_submit(Message::SubmitPassword)
-                            .password(),
+                        text_input::secure_input(
+                            "",
+                            password,
+                            Some(Message::TogglePasswordVisibility),
+                            *password_hidden,
+                        )
+                        .on_input(Message::Password)
+                        .on_paste(Message::Password)
+                        .on_submit(Message::SubmitPassword)
+                        .password(),
                     ]
                     .push_maybe(
                         access_point
                             .wps_push
                             .then(|| container(text::body(fl!("router-wps-button"))).padding(8)),
-=======
-                    let col = padded_control(
-                        column![
-                            text::body(fl!("enter-password")),
-                            text_input::secure_input(
-                                "",
-                                password,
-                                Some(Message::TogglePasswordVisibility),
-                                *password_hidden,
-                            )
-                            .on_input(Message::Password)
-                            .on_paste(Message::Password)
-                            .on_submit(Message::SubmitPassword),
-                            container(text::body(fl!("router-wps-button"))).padding(8),
-                            row![
-                                button::standard(fl!("cancel"))
-                                    .on_press(Message::CancelNewConnection),
-                                button::suggested(fl!("connect")).on_press(Message::SubmitPassword)
-                            ]
-                            .spacing(24)
-                        ]
-                        .spacing(8)
-                        .align_x(Alignment::Center),
->>>>>>> a3be974f
                     )
                     .push(
                         row![
