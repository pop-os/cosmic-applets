--- conflicted
+++ resolved
@@ -11,9 +11,4 @@
 once_cell = "1.9.0"
 relm4-macros = { git = "https://github.com/Relm4/Relm4.git", branch = "next" }
 tokio = { version = "1.16.1", features = ["full"] }
-<<<<<<< HEAD
-zbus = "2.1.1"
-cosmic-panel-config = {git = "https://github.com/pop-os/cosmic-panel", features = ["gtk4"], branch = "rework_0.30"}
-=======
-zbus = "2.1.1"
->>>>>>> ee142903
+zbus = "2.1.1"